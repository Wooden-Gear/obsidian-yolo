{
  "id": "yolo",
  "name": "YOLO",
<<<<<<< HEAD
  "version": "1.2.6",
=======
  "version": "1.2.7",
>>>>>>> 3ae5168e
  "minAppVersion": "0.15.0",
  "description": "AI chat with note context, smart writing assistance, and one-click edits for your vault.",
  "author": "Lapix0x0",
  "authorUrl": "https://github.com/Lapis0x0",
  "fundingUrl": "https://afdian.com/a/lapis0x0",
  "isDesktopOnly": false
}<|MERGE_RESOLUTION|>--- conflicted
+++ resolved
@@ -1,11 +1,7 @@
 {
   "id": "yolo",
   "name": "YOLO",
-<<<<<<< HEAD
-  "version": "1.2.6",
-=======
   "version": "1.2.7",
->>>>>>> 3ae5168e
   "minAppVersion": "0.15.0",
   "description": "AI chat with note context, smart writing assistance, and one-click edits for your vault.",
   "author": "Lapix0x0",
